--- conflicted
+++ resolved
@@ -54,11 +54,7 @@
     console = Console()
 
     # Initialize database manager
-<<<<<<< HEAD
     db_manager = DatabaseManager()
-=======
-    db_manager = DatabaseManager(base_workspace_dir=args.workspace)
->>>>>>> 775a0b00
 
     # Create a new workspace manager for the CLI session
     workspace_manager, session_id = create_workspace_manager_for_connection(
