<!-- ![II Agent Logo](assets/ii-agent-logo.png) -->
<p align="center">
  <img src="assets/ii.png" width="200"/>
</p>

[![GitHub stars](https://img.shields.io/github/stars/Intelligent-Internet/ii-agent?style=social)](https://github.com/Intelligent-Internet/ii-agent/stargazers)
[![License](https://img.shields.io/badge/License-Apache%202.0-blue.svg)](https://opensource.org/licenses/Apache-2.0)
[![Blog](https://img.shields.io/badge/Blog-II--Agent-blue)](https://ii.inc/web/blog/post/ii-agent)
[![GAIA Benchmark](https://img.shields.io/badge/GAIA-Benchmark-green)](https://ii-agent-gaia.ii.inc/)

# II Agent

II-Agent is an open-source intelligent assistant designed to streamline and enhance workflows across multiple domains. It represents a significant advancement in how we interact with technology—shifting from passive tools to intelligent systems capable of independently executing complex tasks.

<<<<<<< HEAD
## Video demo

[![II Agent Demo](https://img.youtube.com/vi/1qGYp2xPi0g/0.jpg)](https://www.youtube.com/watch?v=1qGYp2xPi0g)
=======
## Introduction
https://github.com/user-attachments/assets/d0eb7440-a6e2-4276-865c-a1055181bb33

>>>>>>> 6f42f49e

## Overview

II Agent is built around providing an agentic interface to Anthropic Claude models. It offers:

- A CLI interface for direct command-line interaction
- A WebSocket server that powers a modern React-based frontend
- Integration with Google Cloud's Vertex AI for API access to Anthropic models

## Core Capabilities

II-Agent is a versatile open-source assistant built to elevate your productivity across domains:

| Domain | What II‑Agent Can Do |
|--------|----------------------|
| Research & Fact‑Checking | Multistep web search, source triangulation, structured note‑taking, rapid summarization |
| Content Generation | Blog & article drafts, lesson plans, creative prose, technical manuals, Website creations |
| Data Analysis & Visualization | Cleaning, statistics, trend detection, charting, and automated report generation |
| Software Development | Code synthesis, refactoring, debugging, test‑writing, and step‑by‑step tutorials across multiple languages |
| Workflow Automation | Script generation, browser automation, file management, process optimization |
| Problem Solving | Decomposition, alternative‑path exploration, stepwise guidance, troubleshooting |

## Methods

The II-Agent system represents a sophisticated approach to building versatile AI agents. Our methodology centers on:

1. **Core Agent Architecture and LLM Interaction**
   - System prompting with dynamically tailored context
   - Comprehensive interaction history management
   - Intelligent context management to handle token limitations
   - Systematic LLM invocation and capability selection
   - Iterative refinement through execution cycles

2. **Planning and Reflection**
   - Structured reasoning for complex problem-solving
   - Problem decomposition and sequential thinking
   - Transparent decision-making process
   - Hypothesis formation and testing

3. **Execution Capabilities**
   - File system operations with intelligent code editing
   - Command line execution in a secure environment
   - Advanced web interaction and browser automation
   - Task finalization and reporting
   - Specialized capabilities for various modalities (Experimental) (PDF, audio, image, video, slides)
   - Deep research integration

4. **Context Management**
   - Token usage estimation and optimization
   - Strategic truncation for lengthy interactions
   - File-based archival for large outputs

5. **Real-time Communication**
   - WebSocket-based interface for interactive use
   - Isolated agent instances per client
   - Streaming operational events for responsive UX

## GAIA Benchmark Evaluation

II-Agent has been evaluated on the GAIA benchmark, which assesses LLM-based agents operating within realistic scenarios across multiple dimensions including multimodal processing, tool utilization, and web searching.

We identified several issues with the GAIA benchmark during our evaluation:

- **Annotation Errors**: Several incorrect annotations in the dataset (e.g., misinterpreting date ranges, calculation errors)
- **Outdated Information**: Some questions reference websites or content no longer accessible
- **Language Ambiguity**: Unclear phrasing leading to different interpretations of questions

Despite these challenges, II-Agent demonstrated strong performance on the benchmark, particularly in areas requiring complex reasoning, tool use, and multi-step planning.

![GAIA Benchmark](assets/gaia.jpg)
You can view the full traces of some samples here: [GAIA Benchmark Traces](https://ii-agent-gaia.ii.inc/)

## Requirements

- Python 3.10+
- Node.js 18+ (for frontend)
- Google Cloud project with Vertex AI API enabled or Anthropic API key

## Environment

### Environment Variables

Create a `.env` file in the root directory with the following variables:

```bash
# Image and Video Generation Tool
OPENAI_API_KEY=your_openai_key
OPENAI_AZURE_ENDPOINT=your_azure_endpoint
# Search Provider
TAVILY_API_KEY=your_tavily_key
#JINA_API_KEY=your_jina_key
#FIRECRAWL_API_KEY=your_firecrawl_key
# For Image Search and better search results use SerpAPI
#SERPAPI_API_KEY=your_serpapi_key 

STATIC_FILE_BASE_URL=http://localhost:8000/

#If you are using Anthropic client
ANTHROPIC_API_KEY=
#If you are using Goolge Vertex (recommended if you have permission extra throughput)
#GOOGLE_APPLICATION_CREDENTIALS=
```

### Frontend Environment Variables

For the frontend, create a `.env` file in the frontend directory:

```bash
NEXT_PUBLIC_API_URL=http://localhost:8000
```

## Installation

1. Clone the repository
2. Set up Python environment:
   ```bash
   python -m venv .venv
   source .venv/bin/activate  # On Windows: .venv\Scripts\activate
   pip install -e .
   ```

3. Set up frontend (optional):
   ```bash
   cd frontend
   npm install
   ```

## Usage

### Command Line Interface

If you want to use anthropic client, set `ANTHROPIC_API_KEY` in `.env` file and run:
```bash
python cli.py 
```

If you want to use vertex, set `GOOGLE_APPLICATION_CREDENTIALS` in `.env` file and run:
```bash
python cli.py --project-id YOUR_PROJECT_ID --region YOUR_REGION
```

Options:
- `--project-id`: Google Cloud project ID
- `--region`: Google Cloud region (e.g., us-east5)
- `--workspace`: Path to the workspace directory (default: ./workspace)
- `--needs-permission`: Require permission before executing commands
- `--minimize-stdout-logs`: Reduce the amount of logs printed to stdout

### Web Interface

1. Start the WebSocket server:

When using Anthropic client:
```bash
export STATIC_FILE_BASE_URL=http://localhost:8000
python ws_server.py --port 8000
```

When using Vertex:
```bash
export STATIC_FILE_BASE_URL=http://localhost:8000
python ws_server.py --port 8000 --project-id YOUR_PROJECT_ID --region YOUR_REGION
```

2. Start the frontend (in a separate terminal):

```bash
cd frontend
npm run dev
```

3. Open your browser to http://localhost:3000

## Project Structure

- `cli.py`: Command-line interface
- `ws_server.py`: WebSocket server for the frontend
- `src/ii_agent/`: Core agent implementation
  - `agents/`: Agent implementations
  - `llm/`: LLM client interfaces
  - `tools/`: Tool implementations
  - `utils/`: Utility functions

## Conclusion

The II-Agent framework, architected around the reasoning capabilities of large language models like Claude 3.7 Sonnet, presents a comprehensive and robust methodology for building versatile AI agents. Through its synergistic combination of a powerful LLM, a rich set of execution capabilities, an explicit mechanism for planning and reflection, and intelligent context management strategies, II-Agent is well-equipped to address a wide spectrum of complex, multi-step tasks. Its open-source nature and extensible design provide a strong foundation for continued research and development in the rapidly evolving field of agentic AI.

## Acknowledgement

We would like to express our sincere gratitude to the following projects and individuals for their invaluable contributions that have helped shape this project:

- **AugmentCode**: We have incorporated and adapted several key components from the [AugmentCode project](https://github.com/augmentcode/augment-swebench-agent). AugmentCode focuses on SWE-bench, a benchmark that tests AI systems on real-world software engineering tasks from GitHub issues in popular open-source projects. Their system provides tools for bash command execution, file operations, and sequential problem-solving capabilities designed specifically for software engineering tasks.

- **Manus**: Our system prompt architecture draws inspiration from Manus's work, which has helped us create more effective and contextually aware AI interactions.

- **Index Browser Use**: We have built upon and extended the functionality of the [Index Browser Use project](https://github.com/lmnr-ai/index/tree/main), particularly in our web interaction and browsing capabilities. Their foundational work has enabled us to create more sophisticated web-based agent behaviors.

We are committed to open source collaboration and believe in acknowledging the work that has helped us build this project. If you feel your work has been used in this project but hasn't been properly acknowledged, please reach out to us.
<|MERGE_RESOLUTION|>--- conflicted
+++ resolved
@@ -1,4 +1,3 @@
-<!-- ![II Agent Logo](assets/ii-agent-logo.png) -->
 <p align="center">
   <img src="assets/ii.png" width="200"/>
 </p>
@@ -12,15 +11,9 @@
 
 II-Agent is an open-source intelligent assistant designed to streamline and enhance workflows across multiple domains. It represents a significant advancement in how we interact with technology—shifting from passive tools to intelligent systems capable of independently executing complex tasks.
 
-<<<<<<< HEAD
-## Video demo
-
-[![II Agent Demo](https://img.youtube.com/vi/1qGYp2xPi0g/0.jpg)](https://www.youtube.com/watch?v=1qGYp2xPi0g)
-=======
 ## Introduction
 https://github.com/user-attachments/assets/d0eb7440-a6e2-4276-865c-a1055181bb33
 
->>>>>>> 6f42f49e
 
 ## Overview
 
